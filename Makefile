# CrazyFlie's Makefile
# Copyright (c) 2011,2012 Bitcraze AB
# This Makefile compiles all the objet file to ./bin/ and the resulting firmware
# image in ./cfX.elf and ./cfX.bin

# Put your personal build config in tools/make/config.mk and DO NOT COMMIT IT!
# Make a copy of tools/make/config.mk.example to get you started
-include tools/make/config.mk

CFLAGS += $(EXTRA_CFLAGS)

######### JTAG and environment configuration ##########
OPENOCD           ?= openocd
OPENOCD_INTERFACE ?= interface/stlink-v2.cfg
OPENOCD_CMDS      ?=
CROSS_COMPILE     ?= arm-none-eabi-
PYTHON2           ?= python2
DFU_UTIL          ?= dfu-util
CLOAD             ?= 1
DEBUG             ?= 0
CLOAD_SCRIPT      ?= python3 -m cfloader
CLOAD_CMDS        ?=
CLOAD_ARGS        ?=
PLATFORM					?= CF2
LPS_TDMA_ENABLE   ?= 0
LPS_TDOA_ENABLE   ?= 0

######### Stabilizer configuration ##########
##### Sets the name of the stabilizer module to use.
ESTIMATOR          ?= any
CONTROLLER         ?= pid
POWER_DISTRIBUTION ?= stock
SENSORS 					 ?= cf2

######### Test activation ##########
FATFS_DISKIO_TESTS  ?= 0	# Set to 1 to enable FatFS diskio function tests. Erases card.

ifeq ($(PLATFORM), CF2)
OPENOCD_TARGET    ?= target/stm32f4x_stlink.cfg
USE_FPU           ?= 1
endif


ifeq ($(PLATFORM), CF2)
# Now needed for SYSLINK
CFLAGS += -DUSE_RADIOLINK_CRTP     # Set CRTP link to radio
CFLAGS += -DENABLE_UART          # To enable the uart
REV               ?= D
endif

#OpenOCD conf
RTOS_DEBUG        ?= 0

############### Location configuration ################
FREERTOS = src/lib/FreeRTOS
ifeq ($(USE_FPU), 1)
PORT = $(FREERTOS)/portable/GCC/ARM_CM4F
else
PORT = $(FREERTOS)/portable/GCC/ARM_CM3
endif

ifeq ($(PLATFORM), CF2)
LINKER_DIR = tools/make/F405/linker
ST_OBJ_DIR  = tools/make/F405
endif

LIB = src/lib

################ Build configuration ##################
# St Lib
VPATH_CF2 += $(LIB)/CMSIS/STM32F4xx/Source/
VPATH_CF2 += $(LIB)/STM32_USB_Device_Library/Core/src
VPATH_CF2 += $(LIB)/STM32_USB_OTG_Driver/src
VPATH_CF2 += src/deck/api src/deck/core src/deck/drivers/src src/deck/drivers/src/test
CRT0_CF2 = startup_stm32f40xx.o system_stm32f4xx.o

# Should maybe be in separate file?
-include $(ST_OBJ_DIR)/st_obj.mk

# USB obj
ST_OBJ_CF2 += usb_core.o usb_dcd_int.o usb_dcd.o
# USB Device obj
ST_OBJ_CF2 += usbd_ioreq.o usbd_req.o usbd_core.o

# libdw dw1000 driver
VPATH_CF2 += vendor/libdw1000/src

# FreeRTOS
VPATH += $(PORT)
PORT_OBJ = port.o
VPATH +=  $(FREERTOS)/portable/MemMang
MEMMANG_OBJ = heap_4.o

VPATH += $(FREERTOS)
FREERTOS_OBJ = list.o tasks.o queue.o timers.o $(MEMMANG_OBJ)

#FatFS
VPATH_CF2 += $(LIB)/FatFS
FATFS_OBJ  = diskio.o ff.o syscall.o unicode.o fatfs_sd.o
ifeq ($(FATFS_DISKIO_TESTS), 1)
FATFS_OBJ += diskio_function_tests.o
CFLAGS += -DUSD_RUN_DISKIO_FUNCTION_TESTS
endif

# Crazyflie sources
VPATH += src/init src/hal/src src/modules/src src/utils/src src/drivers/bosch/src src/drivers/src
VPATH_CF2 += src/platform/cf2

ifeq ($(PLATFORM), CF2)
VPATH +=$(VPATH_CF2)
endif


############### Source files configuration ################

# Init
PROJ_OBJ += main.o
PROJ_OBJ_CF2 += platform_cf2.o

# Drivers
PROJ_OBJ += exti.o nvic.o motors.o
PROJ_OBJ_CF2 += led_f405.o mpu6500.o i2cdev_f405.o ws2812_cf2.o lps25h.o i2c_drv.o
PROJ_OBJ_CF2 += ak8963.o eeprom.o maxsonar.o piezo.o
PROJ_OBJ_CF2 += uart_syslink.o swd.o uart1.o uart2.o watchdog.o
PROJ_OBJ_CF2 += cppm.o
PROJ_OBJ_CF2 += bmi055_accel.o bmi055_gyro.o bmi160.o bmp280.o bstdr_comm_support.o bmm150.o
<<<<<<< HEAD
PROJ_OBJ_CF2 += icm20789.o
=======
PROJ_OBJ_CF2 += pca9685.o
>>>>>>> bfbb9d5b
# USB Files
PROJ_OBJ_CF2 += usb_bsp.o usblink.o usbd_desc.o usb.o

# Hal
PROJ_OBJ += crtp.o ledseq.o freeRTOSdebug.o buzzer.o
PROJ_OBJ_CF2 +=  pm_f405.o syslink.o radiolink.o ow_syslink.o proximity.o usec_time.o

PROJ_OBJ_CF2 +=  sensors_$(SENSORS).o
# libdw
PROJ_OBJ_CF2 += libdw1000.o libdw1000Spi.o

# Modules
PROJ_OBJ += system.o comm.o console.o pid.o crtpservice.o param.o
PROJ_OBJ += log.o worker.o trigger.o sitaw.o queuemonitor.o msp.o
PROJ_OBJ_CF2 += platformservice.o sound_cf2.o extrx.o sysload.o mem_cf2.o

# Stabilizer modules
PROJ_OBJ += commander.o crtp_commander.o crtp_commander_rpyt.o
PROJ_OBJ += crtp_commander_generic.o crtp_localization_service.o
PROJ_OBJ += attitude_pid_controller.o sensfusion6.o stabilizer.o
PROJ_OBJ += position_estimator_altitude.o position_controller_pid.o
PROJ_OBJ += estimator.o estimator_complementary.o
PROJ_OBJ += controller_$(CONTROLLER).o
PROJ_OBJ += power_distribution_$(POWER_DISTRIBUTION).o
PROJ_OBJ_CF2 += estimator_kalman.o


# Deck Core
PROJ_OBJ_CF2 += deck.o deck_info.o deck_drivers.o deck_test.o

# Deck API
PROJ_OBJ_CF2 += deck_constants.o
PROJ_OBJ_CF2 += deck_digital.o
PROJ_OBJ_CF2 += deck_analog.o
PROJ_OBJ_CF2 += deck_spi.o

# Decks
PROJ_OBJ_CF2 += bigquad.o
PROJ_OBJ_CF2 += rzr.o
PROJ_OBJ_CF2 += ledring12.o
PROJ_OBJ_CF2 += buzzdeck.o
PROJ_OBJ_CF2 += gtgps.o
PROJ_OBJ_CF2 += cppmdeck.o
PROJ_OBJ_CF2 += usddeck.o
PROJ_OBJ_CF2 += vl53l0x.o
PROJ_OBJ_CF2 += locodeck.o
PROJ_OBJ_CF2 += lpsTwrTag.o
PROJ_OBJ_CF2 += flowdeck.o

ifeq ($(LPS_TDOA_ENABLE), 1)
PROJ_OBJ_CF2 += lpsTdoaTag.o
CFLAGS += -DLPS_TDOA_ENABLE
endif

ifeq ($(LPS_TDMA_ENABLE), 1)
CFLAGS += -DLPS_TDMA_ENABLE
endif

#Deck tests
PROJ_OBJ_CF2 += exptest.o
#PROJ_OBJ_CF2 += bigquadtest.o


# Utilities
PROJ_OBJ += filter.o cpuid.o cfassert.o  eprintf.o crc.o num.o debug.o
PROJ_OBJ += version.o FreeRTOS-openocd.o
PROJ_OBJ_CF2 += configblockeeprom.o crc_bosch.o
PROJ_OBJ_CF2 += sleepus.o

# Libs
PROJ_OBJ_CF2 += libarm_math.a

OBJ = $(FREERTOS_OBJ) $(PORT_OBJ) $(ST_OBJ) $(PROJ_OBJ)
ifeq ($(PLATFORM), CF2)
OBJ += $(CRT0_CF2) $(ST_OBJ_CF2) $(FATFS_OBJ) $(PROJ_OBJ_CF2)
endif

ifdef P
  C_PROFILE = -D P_$(P)
endif

############### Compilation configuration ################
AS = $(CROSS_COMPILE)as
CC = $(CROSS_COMPILE)gcc
LD = $(CROSS_COMPILE)gcc
SIZE = $(CROSS_COMPILE)size
OBJCOPY = $(CROSS_COMPILE)objcopy
GDB = $(CROSS_COMPILE)gdb

INCLUDES  = -I$(FREERTOS)/include -I$(PORT) -Isrc
INCLUDES += -Isrc/config -Isrc/hal/interface -Isrc/modules/interface
INCLUDES += -Isrc/utils/interface -Isrc/drivers/interface -Isrc/platform
INCLUDES += -Ivendor/CMSIS/CMSIS/Include -Isrc/drivers/bosch/interface

INCLUDES_CF2 += -I$(LIB)/STM32F4xx_StdPeriph_Driver/inc
INCLUDES_CF2 += -I$(LIB)/CMSIS/STM32F4xx/Include
INCLUDES_CF2 += -I$(LIB)/STM32_USB_Device_Library/Core/inc
INCLUDES_CF2 += -I$(LIB)/STM32_USB_OTG_Driver/inc
INCLUDES_CF2 += -Isrc/deck/interface -Isrc/deck/drivers/interface
INCLUDES_CF2 += -Ivendor/libdw1000/inc
INCLUDES_CF2 += -I$(LIB)/FatFS

ifeq ($(USE_FPU), 1)
	PROCESSOR = -mcpu=cortex-m4 -mthumb -mfloat-abi=hard -mfpu=fpv4-sp-d16
	CFLAGS += -fno-math-errno -DARM_MATH_CM4 -D__FPU_PRESENT=1 -D__TARGET_FPU_VFP
else
	ifeq ($(PLATFORM), CF2)
		PROCESSOR = -mcpu=cortex-m4 -mthumb
	endif
endif

#Flags required by the ST library
STFLAGS_CF2 = -DSTM32F4XX -DSTM32F40_41xxx -DHSE_VALUE=8000000 -DUSE_STDPERIPH_DRIVER

ifeq ($(DEBUG), 1)
  CFLAGS += -O0 -g3 -DDEBUG
else
	# Fail on warnings
  CFLAGS += -Os -g3 -Werror
endif

ifeq ($(LTO), 1)
  CFLAGS += -flto
endif

ifeq ($(USE_ESKYLINK), 1)
  CFLAGS += -DUSE_ESKYLINK
endif

CFLAGS += -DBOARD_REV_$(REV) -DESTIMATOR_NAME=$(ESTIMATOR)Estimator -DCONTROLLER_TYPE_$(CONTROLLER) -DPOWER_DISTRIBUTION_TYPE_$(POWER_DISTRIBUTION)

CFLAGS += $(PROCESSOR) $(INCLUDES) $(STFLAGS)
ifeq ($(PLATFORM), CF2)
CFLAGS += $(INCLUDES_CF2) $(STFLAGS_CF2)
endif

CFLAGS += -Wall -Wmissing-braces -fno-strict-aliasing $(C_PROFILE) -std=gnu11
# Compiler flags to generate dependency files:
CFLAGS += -MD -MP -MF $(BIN)/dep/$(@).d -MQ $(@)
#Permits to remove un-used functions and global variables from output file
CFLAGS += -ffunction-sections -fdata-sections
# Prevent promoting floats to doubles
CFLAGS += -Wdouble-promotion


ASFLAGS = $(PROCESSOR) $(INCLUDES)
LDFLAGS = --specs=nano.specs $(PROCESSOR) -Wl,-Map=$(PROG).map,--cref,--gc-sections,--undefined=uxTopUsedPriority

#Flags required by the ST library
ifeq ($(CLOAD), 1)
  LDFLAGS += -T $(LINKER_DIR)/FLASH_CLOAD.ld
  LOAD_ADDRESS = 0x8004000
else
  LDFLAGS += -T $(LINKER_DIR)/FLASH.ld
  LOAD_ADDRESS = 0x8000000
endif

ifeq ($(LTO), 1)
  LDFLAGS += -Os -flto -fuse-linker-plugin
endif

#Program name
PROG = cf2
#Where to compile the .o
BIN = bin
VPATH += $(BIN)

#Dependency files to include
DEPS := $(foreach o,$(OBJ),$(BIN)/dep/$(o).d)

##################### Misc. ################################
ifeq ($(SHELL),/bin/sh)
  COL_RED=\033[1;31m
  COL_GREEN=\033[1;32m
  COL_RESET=\033[m
endif

#################### Targets ###############################


all: check_submodules build
build: clean_version compile print_version size
compile: clean_version $(PROG).hex $(PROG).bin $(PROG).dfu

libarm_math.a:
	+$(MAKE) -C tools/make/cmsis_dsp/ V=$(V)

clean_version:
ifeq ($(SHELL),/bin/sh)
	@echo "  CLEAN_VERSION"
	@rm -f version.c
endif

print_version: compile
ifeq ($(PLATFORM), CF2)
	@echo "Crazyflie 2.0 build!"
endif
	@$(PYTHON2) tools/make/versionTemplate.py --print-version
ifeq ($(CLOAD), 1)
	@echo "Crazyloader build!"
endif
ifeq ($(FATFS_DISKIO_TESTS), 1)
	@echo "WARNING: FatFS diskio tests enabled. Erases SD-card!"
endif

size: compile
	@$(SIZE) -B $(PROG).elf

#Radio bootloader
cload:
ifeq ($(CLOAD), 1)
	$(CLOAD_SCRIPT) $(CLOAD_CMDS) flash $(CLOAD_ARGS) $(PROG).bin stm32-fw
else
	@echo "Only cload build can be bootloaded. Launch build and cload with CLOAD=1"
endif

#Flash the stm.
flash:
	$(OPENOCD) -d2 -f $(OPENOCD_INTERFACE) $(OPENOCD_CMDS) -f $(OPENOCD_TARGET) -c init -c targets -c "reset halt" \
                 -c "flash write_image erase $(PROG).elf" -c "verify_image $(PROG).elf" -c "reset run" -c shutdown

flash_dfu:
	$(DFU_UTIL) -a 0 -D $(PROG).dfu

#STM utility targets
halt:
	$(OPENOCD) -d0 -f $(OPENOCD_INTERFACE) $(OPENOCD_CMDS) -f $(OPENOCD_TARGET) -c init -c targets -c "halt" -c shutdown

reset:
	$(OPENOCD) -d0 -f $(OPENOCD_INTERFACE) $(OPENOCD_CMDS) -f $(OPENOCD_TARGET) -c init -c targets -c "reset" -c shutdown

openocd:
	$(OPENOCD) -d2 -f $(OPENOCD_INTERFACE) $(OPENOCD_CMDS) -f $(OPENOCD_TARGET) -c init -c targets -c "\$$_TARGETNAME configure -rtos auto"

trace:
	$(OPENOCD) -d2 -f $(OPENOCD_INTERFACE) $(OPENOCD_CMDS) -f $(OPENOCD_TARGET) -c init -c targets -f tools/trace/enable_trace.cfg

gdb: $(PROG).elf
	$(GDB) -ex "target remote localhost:3333" -ex "monitor reset halt" $^

erase:
	$(OPENOCD) -d2 -f $(OPENOCD_INTERFACE) -f $(OPENOCD_TARGET) -c init -c targets -c "halt" -c "stm32f4x mass_erase 0" -c shutdown

#Print preprocessor #defines
prep:
	@$(CC) $(CFLAGS) -dM -E - < /dev/null

check_submodules:
	@$(PYTHON2) tools/make/check-for-submodules.py

include tools/make/targets.mk

#include dependencies
-include $(DEPS)

unit:
	rake unit "DEFINES=$(CFLAGS)" "FILES=$(FILES)"<|MERGE_RESOLUTION|>--- conflicted
+++ resolved
@@ -124,11 +124,9 @@
 PROJ_OBJ_CF2 += uart_syslink.o swd.o uart1.o uart2.o watchdog.o
 PROJ_OBJ_CF2 += cppm.o
 PROJ_OBJ_CF2 += bmi055_accel.o bmi055_gyro.o bmi160.o bmp280.o bstdr_comm_support.o bmm150.o
-<<<<<<< HEAD
 PROJ_OBJ_CF2 += icm20789.o
-=======
 PROJ_OBJ_CF2 += pca9685.o
->>>>>>> bfbb9d5b
+
 # USB Files
 PROJ_OBJ_CF2 += usb_bsp.o usblink.o usbd_desc.o usb.o
 
