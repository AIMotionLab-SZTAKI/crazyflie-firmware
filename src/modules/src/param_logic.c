/**
 *    ||          ____  _ __
 * +------+      / __ )(_) /_______________ _____  ___
 * | 0xBC |     / __  / / __/ ___/ ___/ __ `/_  / / _ \
 * +------+    / /_/ / / /_/ /__/ /  / /_/ / / /_/  __/
 *  ||  ||    /_____/_/\__/\___/_/   \__,_/ /___/\___/
 *
 * Crazyflie control firmware
 *
 * Copyright (C) 2011-2021 Bitcraze AB
 *
 * This program is free software: you can redistribute it and/or modify
 * it under the terms of the GNU General Public License as published by
 * the Free Software Foundation, in version 3.
 *
 * This program is distributed in the hope that it will be useful,
 * but WITHOUT ANY WARRANTY; without even the implied warranty of
 * MERCHANTABILITY or FITNESS FOR A PARTICULAR PURPOSE. See the
 * GNU General Public License for more details.
 *
 * You should have received a copy of the GNU General Public License
 * along with this program. If not, see <http://www.gnu.org/licenses/>.
 *
 * param.logic.c - Crazy parameter system logic source file.
 */
#include <string.h>
#include <errno.h>

#include "config.h"
#include "param_logic.h"
#include "storage.h"
#include "crc32.h"
#include "debug.h"
#include "cfassert.h"
#include "autoconf.h"

#if 0
#define PARAM_DEBUG(fmt, ...) DEBUG_PRINT("D/param " fmt, ## __VA_ARGS__)
#define PARAM_ERROR(fmt, ...) DEBUG_PRINT("E/param " fmt, ## __VA_ARGS__)
#else
#define PARAM_DEBUG(...)
#define PARAM_ERROR(...)
#endif

static const uint8_t typeLength[] = {
  [PARAM_UINT8]  = 1,
  [PARAM_UINT16] = 2,
  [PARAM_UINT32] = 4,
  [PARAM_INT8]   = 1,
  [PARAM_INT16]  = 2,
  [PARAM_INT32]  = 4,
  [PARAM_FLOAT]  = 4,
};

#define CMD_RESET 0
#define CMD_GET_NEXT 1
#define CMD_GET_CRC 2

#define CMD_GET_ITEM    0 // original version: up to 255 entries
#define CMD_GET_INFO    1 // original version: up to 255 entries
#define CMD_GET_ITEM_V2 2 // version 2: up to 16k entries
#define CMD_GET_INFO_V2 3 // version 2: up to 16k entries

#define PERSISTENT_PREFIX_STRING "prm/"

//Private functions
static int variableGetIndex(int id);
static char paramWriteByNameProcess(char* group, char* name, int type, void *valptr);


#ifndef UNIT_TEST_MODE
//These are set by the Linker
extern struct param_s _param_start;
extern struct param_s _param_stop;
#else
//When placed in ram for testing
extern struct param_s *_param_start;
extern struct param_s *_param_stop;
#endif


//Pointer to the parameters list and length of it
static struct param_s * params;
static int paramsLen;
static uint32_t paramsCrc;
static uint16_t paramsCount = 0;

// _sdata is from linker script and points to start of data section
extern int _sdata;
extern int _edata;
// sidata is from linker script and points to start of initialization data flash section
extern int _sidata;
// _stext is from linker script and points to start of flash section
extern int _stext;
extern int _etext;
static const uint64_t dummyZero64 = 0;

static void * paramGetDefault(int index)
{
  uint32_t valueRelative;
  uint32_t address;
  void *ptrDefaultValue;

  address = (uint32_t)(params[index].address);

  // Is variable in data section?
  if (address >= (uint32_t)&_sdata &&
      address <= (uint32_t)&_edata)
  {
    valueRelative =  address - (uint32_t)&_sdata;
    ptrDefaultValue = (void *)((uint32_t)&_sidata + valueRelative);
  }
  // Is variable in flash section?
  else if (address >= (uint32_t)&_stext &&
           address <= (uint32_t)&_etext)
  {
    ptrDefaultValue = (void *)(address);
  }
  // It is zero
  else
  {
    ptrDefaultValue = (void *)&dummyZero64;
  }

  return ptrDefaultValue;
}

/**
 * Set param with [index] to data
 *
 * @param index  The param index
 * @param data  The variable data
 *
 * @return number of bytes set
 **/
static int paramSet(uint16_t index, void *data)
{
  int paramLength = 0;

  switch (params[index].type & PARAM_BYTES_MASK)
  {
    case PARAM_1BYTE:
      paramLength = 1;
      break;
    case PARAM_2BYTES:
      paramLength = 2;
      break;
    case PARAM_4BYTES:
      paramLength = 4;
      break;
    case PARAM_8BYTES:
      paramLength = 8;
      break;
  }

 	memcpy(params[index].address, data, paramLength);

  return paramLength;
}

/**
 * Get param with [index]
 *
 * @param index  The param index
 * @param data  The variable data
 *
 * @return number of bytes read
 **/
static int paramGet(uint16_t index, void *data)
{
  int paramLength = 0;

  switch (params[index].type & PARAM_BYTES_MASK)
  {
    case PARAM_1BYTE:
      paramLength = 1;
      break;
    case PARAM_2BYTES:
      paramLength = 2;
      break;
    case PARAM_4BYTES:
      paramLength = 4;
      break;
    case PARAM_8BYTES:
      paramLength = 8;
      break;
  }

 	memcpy(data, params[index].address, paramLength);

  return paramLength;
}

/**
 * Get param on [index] length in bytes
 *
 * @return number of bytes
 **/
static int paramGetLen(uint16_t index)
{
  int paramLength = 0;

  switch (params[index].type & PARAM_BYTES_MASK)
  {
    case PARAM_1BYTE:
      paramLength = 1;
      break;
    case PARAM_2BYTES:
      paramLength = 2;
      break;
    case PARAM_4BYTES:
      paramLength = 4;
      break;
    case PARAM_8BYTES:
      paramLength = 8;
      break;
  }

  return paramLength;
}

void paramLogicInit(void)
{
  int i;
  const char* group = NULL;
  int groupLength = 0;
  uint8_t buf[30];

#ifndef UNIT_TEST_MODE
  params = &_param_start;
  paramsLen = &_param_stop - &_param_start;
#else
  params = _param_start;
  paramsLen = _param_stop - _param_start;
#endif
  // Calculate a hash of the toc by chaining description of each elements
  paramsCrc = 0;
  for (int i=0; i<paramsLen; i++)
  {
    int len = 5;
    memcpy(&buf[0], &paramsCrc, 4);
    buf[4] = params[i].type;
    if (params[i].type & PARAM_GROUP) {
      if (params[i].type & PARAM_START) {
        group = params[i].name;
        groupLength = strlen(group);
      }
    } else {
      // CMD_GET_ITEM_V2 result's size is: 4 + strlen(params[i].name) + groupLength + 2
      if (strlen(params[i].name) + groupLength + 2 > 26) {
        PARAM_ERROR("'%s.%s' too long\n", group, params[i].name);
        ASSERT_FAILED();
      }
    }

    if (params[i].name) {
      memcpy(&buf[5], params[i].name, strlen(params[i].name));
      len += strlen(params[i].name);
    }
    paramsCrc = crc32CalculateBuffer(buf, len);
  }

  for (i=0; i<paramsLen; i++)
  {
    if(!(params[i].type & PARAM_GROUP))
      paramsCount++;
  }
}

void paramTOCProcess(CRTPPacket *p, int command)
{
  int ptr = 0;
  char * group = "";
  uint16_t n=0;
  uint16_t paramId=0;

  switch (command)
  {
    case CMD_GET_INFO: //Get info packet about the param implementation (obsolete)
      DEBUG_PRINT("Param API V1 not supported anymore!\n");
      ptr = 0;
      group = "";
      p->header = CRTP_HEADER(CRTP_PORT_PARAM, TOC_CH);
      p->size = 4;
      p->data[0] = CMD_GET_INFO;
      p->data[1] = 0; // Param count
      crtpSendPacketBlock(p);
      break;
    case CMD_GET_ITEM:  //Get param variable (obsolete)
      DEBUG_PRINT("Param API V1 not supported anymore!\n");
      p->header=CRTP_HEADER(CRTP_PORT_PARAM, TOC_CH);
      p->data[0]=CMD_GET_ITEM;
      p->size=1;
      crtpSendPacketBlock(p);
      break;
    case CMD_GET_INFO_V2: //Get info packet about the param implementation
      ptr = 0;
      group = "";
      p->header=CRTP_HEADER(CRTP_PORT_PARAM, TOC_CH);
      p->size=7;
      p->data[0]=CMD_GET_INFO_V2;
      memcpy(&p->data[1], &paramsCount, 2);
      memcpy(&p->data[3], &paramsCrc, 4);
      crtpSendPacketBlock(p);
      break;
    case CMD_GET_ITEM_V2:  //Get param variable
      memcpy(&paramId, &p->data[1], 2);
      for (ptr=0; ptr<paramsLen; ptr++) //Ptr points a group
      {
        if (params[ptr].type & PARAM_GROUP)
        {
          if (params[ptr].type & PARAM_START)
            group = params[ptr].name;
          else
            group = "";
        }
        else                          //Ptr points a variable
        {
          if (n==paramId)
            break;
          n++;
        }
      }

      if (ptr<paramsLen)
      {
        p->header=CRTP_HEADER(CRTP_PORT_PARAM, TOC_CH);
        p->data[0]=CMD_GET_ITEM_V2;
        memcpy(&p->data[1], &paramId, 2);
        p->data[3] = params[ptr].type;
        p->size = 4 + 2 + strlen(group) + strlen(params[ptr].name);
        ASSERT(p->size <= CRTP_MAX_DATA_SIZE); // Too long! The name of the group or the parameter may be too long.
        memcpy(p->data+4, group, strlen(group)+1);
        memcpy(p->data+4+strlen(group)+1, params[ptr].name, strlen(params[ptr].name)+1);
        crtpSendPacketBlock(p);
      } else {
        p->header=CRTP_HEADER(CRTP_PORT_PARAM, TOC_CH);
        p->data[0]=CMD_GET_ITEM_V2;
        p->size=1;
        crtpSendPacketBlock(p);
      }
      break;
  }
}

void paramWriteProcess(CRTPPacket *p)
{
  uint16_t id;
  memcpy(&id, &p->data[0], 2);

  void* valptr = &p->data[2];
  int index;

  index = variableGetIndex(id);

  if (index < 0) {
    p->data[2] = ENOENT;
    p->size = 3;

    crtpSendPacketBlock(p);
    return;
  }

  if (params[index].type & PARAM_RONLY)
    return;

  paramSet(index, valptr);

  crtpSendPacketBlock(p);

  if (params[index].callback) {
    params[index].callback();
  }
}

static char paramWriteByNameProcess(char* group, char* name, int type, void *valptr) {
  int index;
  char *pgroup = "";

  for (index = 0; index < paramsLen; index++) //Ptr points a group
  {
    if (params[index].type & PARAM_GROUP)
    {
      if (params[index].type & PARAM_START)
        pgroup = params[index].name;
      else
        pgroup = "";
    }
    else                          //Ptr points a variable
    {
      if (!strcmp(params[index].name, name) && !strcmp(pgroup, group))
        break;
    }
  }

  if (index >= paramsLen) {
    return ENOENT;
  }

  if (type != (params[index].type & (~(PARAM_CORE | PARAM_RONLY | PARAM_EXTENDED)))) {
    return EINVAL;
  }

  if (params[index].type & PARAM_RONLY) {
    return EACCES;
  }

  paramSet(index, valptr);

  return 0;
}

void paramReadProcess(CRTPPacket *p)
{
  uint16_t id;
  memcpy(&id, &p->data[0], 2);
  int index = variableGetIndex(id);

  if (index<0) {
    p->data[2] = ENOENT;
    p->size = 3;

    crtpSendPacketBlock(p);
    return;
  }
  p->data[2] = 0;
  p->size = 3 + paramGet(index, &p->data[3]);

  crtpSendPacketBlock(p);
}

static int variableGetIndex(int id)
{
  int i;
  int n = 0;

  for (i = 0; i < paramsLen; i++)
  {
    if(!(params[i].type & PARAM_GROUP))
    {
      if(n == id) {
        break;
      }
      n++;
    }
  }

  if (i >= paramsLen)
    return -1;

  return i;
}

/* Public API to access param TOC from within the copter */
static paramVarId_t invalidVarId = {0xffffu, 0xffffu};

paramVarId_t paramGetVarIdFromComplete(const char* completeName)
{
  char group[32] = { 0, };

  char *dot = strchr(completeName, '.');
  if (!dot) {
    return invalidVarId;
  }

  size_t group_len = dot - completeName;
  memcpy(group, completeName, group_len);
  char *name = (char *) (dot + 1);

  return paramGetVarId(group, name);
}

paramVarId_t paramGetVarId(const char* group, const char* name)
{
  uint16_t index;
  uint16_t id = 0;
  paramVarId_t varId = invalidVarId;
  char * currgroup = "";

  for(index = 0; index < paramsLen; index++)
  {
    if (params[index].type & PARAM_GROUP) {
      if (params[index].type & PARAM_START) {
        currgroup = params[index].name;
      }
    } else {
      id += 1;
    }

    if ((!strcmp(group, currgroup)) && (!strcmp(name, params[index].name))) {
      varId.index = index;
      varId.id = id - 1;
      return varId;
    }
  }

  return invalidVarId;
}

int paramGetType(paramVarId_t varid)
{
  return params[varid.index].type;
}

void paramGetGroupAndName(paramVarId_t varid, char** group, char** name)
{
  char * currgroup = "";
  *group = 0;
  *name = 0;

  for(int index = 0; index < paramsLen; index++) {
    if (params[index].type & PARAM_GROUP) {
      if (params[index].type & PARAM_START) {
        currgroup = params[index].name;
      }
    }

    if (index == varid.index) {
      *group = currgroup;
      *name = params[index].name;
      break;
    }
  }
}

uint8_t paramVarSize(int type)
{
  return typeLength[type];
}

int paramGetInt(paramVarId_t varid)
{
  int valuei = 0;

  ASSERT(PARAM_VARID_IS_VALID(varid));
  ASSERT((params[varid.index].type & PARAM_TYPE_INT) == PARAM_TYPE_INT);

  paramGet(varid.index, (void *)&valuei);

  return valuei;
}

float paramGetFloat(paramVarId_t varid)
{
  ASSERT(PARAM_VARID_IS_VALID(varid));
  ASSERT((params[varid.index].type & PARAM_TYPE_FLOAT) == PARAM_TYPE_FLOAT);

<<<<<<< HEAD
  if ((params[varid.index].type & (~(PARAM_CORE | PARAM_RONLY | PARAM_EXTENDED))) == PARAM_FLOAT)
    return *(float *)params[varid.index].address;

  return (float)paramGetInt(varid);
=======
  return *(float *)params[varid.index].address;
>>>>>>> b45f54fa
}

unsigned int paramGetUint(paramVarId_t varid)
{
  return (unsigned int)paramGetInt(varid);
}

void paramSetInt(paramVarId_t varid, int valuei)
{
  uint8_t paramSize;

  ASSERT(PARAM_VARID_IS_VALID(varid));
  ASSERT((params[varid.index].type & (PARAM_TYPE_INT | PARAM_RONLY)) == PARAM_TYPE_INT);

  paramSize = paramSet(varid.index, (void *)&valuei);

#ifndef CONFIG_PARAM_SILENT_UPDATES
  static CRTPPacket pk;
  pk.header=CRTP_HEADER(CRTP_PORT_PARAM, MISC_CH);
  pk.data[0] = MISC_VALUE_UPDATED;
  pk.data[1] = varid.id & 0xffu;
  pk.data[2] = (varid.id >> 8) & 0xffu;
  pk.size = 3 + paramSize;
  crtpSendPacketBlock(&pk);
#endif
}

void paramSetFloat(paramVarId_t varid, float valuef)
{
  ASSERT(PARAM_VARID_IS_VALID(varid));
  ASSERT((params[varid.index].type & (PARAM_TYPE_FLOAT | PARAM_RONLY)) == PARAM_TYPE_FLOAT);

  *(float *)params[varid.index].address = valuef;

#ifndef CONFIG_PARAM_SILENT_UPDATES
  static CRTPPacket pk;
  pk.header  = CRTP_HEADER(CRTP_PORT_PARAM, MISC_CH);
  pk.data[0] = MISC_VALUE_UPDATED;
  pk.data[1] = varid.id & 0xffu;
  pk.data[2] = (varid.id >> 8) & 0xffu;
  pk.size = 3;
<<<<<<< HEAD

  pk.size += paramSet(varid.index, (void *)&valuef);

#ifndef CONFIG_PARAM_SILENT_UPDATES
=======
  memcpy(&pk.data[2], &valuef, 4);
  pk.size += 4;
>>>>>>> b45f54fa
  crtpSendPacketBlock(&pk);
#endif
}

void paramSetByName(CRTPPacket *p)
{
  int i, nzero = 0;
  char *group;
  char *name;
  uint8_t type;
  void * valPtr;
  int error;

  // If the packet contains at least 2 zeros in the first 28 bytes
  // The packet decoding algorithm will not crash
  for (i = 0; i < CRTP_MAX_DATA_SIZE; i++) {
    if (p->data[i] == '\0') nzero++;
  }

  if (nzero < 2) return;

  group = (char*)&p->data[1];
  name = (char*)&p->data[1 + strlen(group) + 1];
  type = p->data[1 + strlen(group) + 1 + strlen(name) + 1];
  valPtr = &p->data[1 + strlen(group) + 1 + strlen(name) + 2];

  error = paramWriteByNameProcess(group, name, type, valPtr);

  p->data[1 + strlen(group) + 1 + strlen(name) + 1] = error;
  p->size = 1 + strlen(group) + 1 + strlen(name) + 1 + 1;
  crtpSendPacketBlock(p);

}

#define KEY_LEN 30  // FIXME

void paramGetExtendedType(CRTPPacket *p)
{
  int index;
  uint16_t id;

  memcpy(&id, &p->data[1], 2);
  index = variableGetIndex(id);

  if (index < 0 || !(params[index].type & PARAM_EXTENDED)) {
    p->data[3] = ENOENT;
    p->size = 4;
    crtpSendPacketBlock(p);
    return;
  }

  p->data[3] = params[index].extended_type;
  p->size = 4;

  crtpSendPacketBlock(p);
}

static void generateStorageKey(const uint16_t index, char key[KEY_LEN])
{
  char *group;
  char *name;
  paramVarId_t paramId;

  paramId.index = (uint16_t)index;
  paramGetGroupAndName(paramId, &group, &name);

  // Assemble key string, e.g. "prm/pid_rate.kp"
  strcpy(key, PERSISTENT_PREFIX_STRING);
  strcat(key, group);
  strcat(key, ".");
  strcat(key, name);
}

void paramPersistentStore(CRTPPacket *p)
{
  int index;
  uint16_t id;
  bool result = true;

  memcpy(&id, &p->data[1], 2);
  index = variableGetIndex(id);

  if (index < 0) {
    p->data[3] = ENOENT;
    p->size = 4;
    crtpSendPacketBlock(p);
    return;
  }

  char key[KEY_LEN] = {0};
  generateStorageKey(index, key);

  result = storageStore(key, params[index].address, paramGetLen(index));

  p->data[3] = result ? 0: ENOENT;
  p->size = 4;
  crtpSendPacketBlock(p);
}

void paramGetDefaultValue(CRTPPacket *p)
{
  uint16_t id;

  memcpy(&id, &p->data[1], sizeof(id));
  int index = variableGetIndex(id);

  const bool doesParamExist = (index >= 0);
  // Read-only parameters have no default value
  if (!doesParamExist || params[index].type & PARAM_RONLY) {
    p->data[3] = ENOENT;
    p->size = 4;
    crtpSendPacketBlock(p);
    return;
  }

  // Add default value
  uint8_t paramLen = paramGetLen(index);
  if (params[index].getter) {
    memcpy(&p->data[3], params[index].getter(), paramLen);
  } else {
    memcpy(&p->data[3], paramGetDefault(index), paramLen);
  }
  p->size = 3 + paramLen;
  crtpSendPacketBlock(p);
}

void paramPersistentGetState(CRTPPacket *p)
{
  uint16_t id;

  memcpy(&id, &p->data[1], 2);
  int index = variableGetIndex(id);

  const bool doesParamExist = (index >= 0);
  if (! doesParamExist) {
    p->data[3] = ENOENT;
    p->size = 4;
    crtpSendPacketBlock(p);
    return;
  }

  char key[KEY_LEN] = {0};
  generateStorageKey(index, key);

  uint8_t paramLen = paramGetLen(index);

  // First part of data use 4 bytes
  p->size = 4;

  // Add default value
  if (params[index].getter) {
    memcpy(&p->data[p->size], params[index].getter(), paramLen);
  } else {
    memcpy(&p->data[p->size], paramGetDefault(index), paramLen);
  }
  p->size += paramLen;

  // Add stored value if avialable
  uint8_t value[8];
  const bool isValueStored = (storageFetch(key, &value, paramLen) > 0);
  if (isValueStored) {
    p->data[3] = PARAM_PERSISTENT_STORED;
    memcpy(&p->data[p->size], &value, paramLen);
    p->size += paramLen;
  } else {
    p->data[3] = PARAM_PERSISTENT_NOT_STORED;
  }

  crtpSendPacketBlock(p);
}

void paramPersistentClear(CRTPPacket *p)
{
  int index;
  uint16_t id;
  bool result = true;

  memcpy(&id, &p->data[1], 2);
  index = variableGetIndex(id);

  if (index < 0) {
    p->data[3] = ENOENT;
    p->size = 4;
    crtpSendPacketBlock(p);
    return;
  }

  // Assemble key string, e.g. "prm/pid_rate.kp"
  char key[KEY_LEN] = {0};
  generateStorageKey(index, key);

  result = storageDelete(key);

  p->data[3] = result ? 0: ENOENT;
  p->size = 4;
  crtpSendPacketBlock(p);
}

static bool persistentParamFromStorage(const char *key, void *buffer, size_t length)
{
  //
  // The key is of format "prm/group.name", we need group and name.
  //
  char *completeName = (char *) key + strlen(PERSISTENT_PREFIX_STRING);
  paramVarId_t varId = paramGetVarIdFromComplete(completeName);

  if (PARAM_VARID_IS_VALID(varId)) {
    paramSet(varId.index, buffer);
  }

  return true;
}

void paramLogicStorageInit()
{
  storageForeach(PERSISTENT_PREFIX_STRING, persistentParamFromStorage);
}<|MERGE_RESOLUTION|>--- conflicted
+++ resolved
@@ -545,14 +545,7 @@
   ASSERT(PARAM_VARID_IS_VALID(varid));
   ASSERT((params[varid.index].type & PARAM_TYPE_FLOAT) == PARAM_TYPE_FLOAT);
 
-<<<<<<< HEAD
-  if ((params[varid.index].type & (~(PARAM_CORE | PARAM_RONLY | PARAM_EXTENDED))) == PARAM_FLOAT)
-    return *(float *)params[varid.index].address;
-
-  return (float)paramGetInt(varid);
-=======
   return *(float *)params[varid.index].address;
->>>>>>> b45f54fa
 }
 
 unsigned int paramGetUint(paramVarId_t varid)
@@ -594,15 +587,8 @@
   pk.data[1] = varid.id & 0xffu;
   pk.data[2] = (varid.id >> 8) & 0xffu;
   pk.size = 3;
-<<<<<<< HEAD
-
-  pk.size += paramSet(varid.index, (void *)&valuef);
-
-#ifndef CONFIG_PARAM_SILENT_UPDATES
-=======
   memcpy(&pk.data[2], &valuef, 4);
   pk.size += 4;
->>>>>>> b45f54fa
   crtpSendPacketBlock(&pk);
 #endif
 }
