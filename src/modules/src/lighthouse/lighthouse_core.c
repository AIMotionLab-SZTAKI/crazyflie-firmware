--- conflicted
+++ resolved
@@ -77,11 +77,7 @@
 
 static uint16_t pulseWidth[PULSE_PROCESSOR_N_SENSORS];
 pulseProcessor_t lighthouseCoreState = {
-<<<<<<< HEAD
-  .bsGeometry = {
-=======
   // .bsGeometry = {
->>>>>>> 425fde43
     // Arena LH1
     // {.valid = true, .origin = {-1.958483,  0.542299,  3.152727, }, .mat = {{0.79721498, -0.004274, 0.60368103, }, {0.0, 0.99997503, 0.00708, }, {-0.60369599, -0.005645, 0.79719502, }, }},
     // {.valid = true, .origin = {1.062398, -2.563488,  3.112367, }, .mat = {{0.018067, -0.999336, 0.031647, }, {0.76125097, 0.034269, 0.64755201, }, {-0.648206, 0.012392, 0.76136398, }, }},
