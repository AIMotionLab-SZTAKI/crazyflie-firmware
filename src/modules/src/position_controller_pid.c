--- conflicted
+++ resolved
@@ -61,10 +61,6 @@
 
   uint16_t thrustBase; // approximate throttle needed when in perfect hover. More weight/older battery can use a higher value
   uint16_t thrustMin;  // Minimum thrust value to output
-
-  float velFFGainX;
-  float velFFGainY;
-  float velFFGainZ;
 };
 
 // Maximum roll/pitch angle permited
@@ -72,14 +68,9 @@
 static float pLimit  = 20;
 static float rpLimitOverhead = 1.10f;
 // Velocity maximums
-<<<<<<< HEAD
-static float xyVelMax = 2.0f;
-static float zVelMax  = 0.8f;
-=======
 static float xVelMax = 1.0f;
 static float yVelMax = 1.0f;
-static float zVelMax  = 1.0f;
->>>>>>> 4496e7c9
+static float zVelMax  = 0.8f;
 static float velMaxOverhead = 1.10f;
 static const float thrustScale = 1000.0f;
 
@@ -141,45 +132,27 @@
   #endif
   .pidX = {
     .init = {
-<<<<<<< HEAD
-      .kp = 0.5f,
-      .ki = 0,
-      .kd = 0,
-=======
       .kp = 2.0f,
       .ki = 0.0f,
       .kd = 0.0f,
->>>>>>> 4496e7c9
     },
     .pid.dt = DT,
   },
 
   .pidY = {
     .init = {
-<<<<<<< HEAD
-      .kp = 0.5f,
-      .ki = 0,
-      .kd = 0,
-=======
       .kp = 2.0f,
       .ki = 0.0f,
       .kd = 0.0f,
->>>>>>> 4496e7c9
     },
     .pid.dt = DT,
   },
 
   .pidZ = {
     .init = {
-<<<<<<< HEAD
-      .kp = 0.5f,
-      .ki = 0.25f,
-      .kd = 0,
-=======
       .kp = 2.0f,
       .ki = 0.5f,
       .kd = 0.0f,
->>>>>>> 4496e7c9
     },
     .pid.dt = DT,
   },
@@ -189,10 +162,6 @@
     .thrustBase = 36000,
   #endif
   .thrustMin  = 20000,
-
-  .velFFGainX = 1,
-  .velFFGainY = 1,
-  .velFFGainZ = 1
 };
 #endif
 
@@ -246,32 +215,6 @@
 
   //X, Y
   if (setpoint->mode.x == modeAbs) {
-<<<<<<< HEAD
-    setpoint->velocity.x = (
-      setpoint->velocity.x * this.velFFGainX +
-      runPid(state->position.x, &this.pidX, setpoint->position.x, DT)
-    );
-    setpoint->velocity.x = constrain(
-      setpoint->velocity.x,
-      -this.pidX.pid.outputLimit,
-      this.pidX.pid.outputLimit
-    );
-  } else if (setpoint->velocity_body) {
-    setpoint->velocity.x = bodyvx * cosyaw - bodyvy * sinyaw;
-  }
-  if (setpoint->mode.y == modeAbs) {
-    setpoint->velocity.y = (
-      setpoint->velocity.y * this.velFFGainY +
-      runPid(state->position.y, &this.pidY, setpoint->position.y, DT)
-    );
-    setpoint->velocity.y = constrain(
-      setpoint->velocity.y,
-      -this.pidY.pid.outputLimit,
-      this.pidY.pid.outputLimit
-    );
-  } else if (setpoint->velocity_body) {
-    setpoint->velocity.y = bodyvy * cosyaw + bodyvx * sinyaw;
-=======
     setpoint->velocity.x = runPid(state_body_x, &this.pidX, setp_body_x, DT);
   } else if (!setpoint->velocity_body) {
     setpoint->velocity.x = globalvx * cosyaw + globalvy * sinyaw;
@@ -280,18 +223,9 @@
     setpoint->velocity.y = runPid(state_body_y, &this.pidY, setp_body_y, DT);
   } else if (!setpoint->velocity_body) {
     setpoint->velocity.y = globalvy * cosyaw - globalvx * sinyaw;
->>>>>>> 4496e7c9
   }
   if (setpoint->mode.z == modeAbs) {
-    setpoint->velocity.z = (
-      setpoint->velocity.z * this.velFFGainZ +
-      runPid(state->position.z, &this.pidZ, setpoint->position.z, DT)
-    );
-    setpoint->velocity.z = constrain(
-      setpoint->velocity.z,
-      -this.pidZ.pid.outputLimit,
-      this.pidZ.pid.outputLimit
-    );
+    setpoint->velocity.z = runPid(state->position.z, &this.pidZ, setpoint->position.z, DT);
   }
 
   velocityController(thrust, attitude, setpoint, state);
@@ -578,22 +512,6 @@
 PARAM_ADD(PARAM_UINT16, thrustMin, &this.thrustMin)
 
 /**
-<<<<<<< HEAD
- * @brief Velocity feed-forward gain for the global X direction
- */
-PARAM_ADD(PARAM_FLOAT, velFFGainX, &this.velFFGainX)
-/**
- * @brief Velocity feed-forward gain for the global Y direction
- */
-PARAM_ADD(PARAM_FLOAT, velFFGainY, &this.velFFGainY)
-/**
- * @brief Velocity feed-forward gain for the global Z direction
- */
-PARAM_ADD(PARAM_FLOAT, velFFGainZ, &this.velFFGainZ)
-
-/**
- * @brief Roll/Pitch absolute limit
-=======
  * @brief Roll absolute limit
  */
 PARAM_ADD(PARAM_FLOAT, rLimit,  &rLimit)
@@ -603,7 +521,6 @@
 PARAM_ADD(PARAM_FLOAT, pLimit,  &pLimit)
 /**
  * @brief Maximum body-yaw-aligned X velocity
->>>>>>> 4496e7c9
  */
 PARAM_ADD(PARAM_FLOAT, xVelMax, &xVelMax)
 /**
