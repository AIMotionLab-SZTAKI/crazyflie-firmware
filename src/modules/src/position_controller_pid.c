/**
 *    ||          ____  _ __
 * +------+      / __ )(_) /_______________ _____  ___
 * | 0xBC |     / __  / / __/ ___/ ___/ __ `/_  / / _ \
 * +------+    / /_/ / / /_/ /__/ /  / /_/ / / /_/  __/
 *  ||  ||    /_____/_/\__/\___/_/   \__,_/ /___/\___/
 *
 * Crazyflie Firmware
 *
 * Copyright (C) 2016 Bitcraze AB
 *
 * This program is free software: you can redistribute it and/or modify
 * it under the terms of the GNU General Public License as published by
 * the Free Software Foundation, in version 3.
 *
 * This program is distributed in the hope that it will be useful,
 * but WITHOUT ANY WARRANTY; without even the implied warranty of
 * MERCHANTABILITY or FITNESS FOR A PARTICULAR PURPOSE. See the
 * GNU General Public License for more details.
 *
 * You should have received a copy of the GNU General Public License
 * along with this program. If not, see <http://www.gnu.org/licenses/>.
 *
 * position_estimator_pid.c: PID-based implementation of the position controller
 */

#include <math.h>
#include "num.h"

#include "commander.h"
#include "log.h"
#include "param.h"
#include "pid.h"
#include "num.h"
#include "position_controller.h"

struct pidInit_s {
  float kp;
  float ki;
  float kd;
};

struct pidAxis_s {
  PidObject pid;

  struct pidInit_s init;
    stab_mode_t previousMode;
  float setpoint;

  float output;
};

struct this_s {
  struct pidAxis_s pidVX;
  struct pidAxis_s pidVY;
  struct pidAxis_s pidVZ;

  struct pidAxis_s pidX;
  struct pidAxis_s pidY;
  struct pidAxis_s pidZ;

  uint16_t thrustBase; // approximate throttle needed when in perfect hover. More weight/older battery can use a higher value
  uint16_t thrustMin;  // Minimum thrust value to output

  float velFFGainX;
  float velFFGainY;
  float velFFGainZ;
};

// Maximum roll/pitch angle permited
static float rpLimit  = 20;
static float rpLimitOverhead = 1.10f;
// Velocity maximums
static float xyVelMax = 2.0f;
static float zVelMax  = 0.8f;
static float velMaxOverhead = 1.10f;
static const float thrustScale = 1000.0f;

#define DT (float)(1.0f/POSITION_RATE)
#define POSITION_LPF_CUTOFF_FREQ 20.0f
#define POSITION_LPF_ENABLE true

#ifndef UNIT_TEST
static struct this_s this = {
  .pidVX = {
    .init = {
      .kp = 25.0f,
      .ki = 1.0f,
      .kd = 0.0f,
    },
    .pid.dt = DT,
  },

  .pidVY = {
    .init = {
      .kp = 25.0f,
      .ki = 1.0f,
      .kd = 0.0f,
    },
    .pid.dt = DT,
  },

  .pidVZ = {
    .init = {
      .kp = 25,
      .ki = 15,
      .kd = 0,
    },
    .pid.dt = DT,
  },

  .pidX = {
    .init = {
      .kp = 0.5f,
      .ki = 0,
      .kd = 0,
    },
    .pid.dt = DT,
  },

  .pidY = {
    .init = {
      .kp = 0.5f,
      .ki = 0,
      .kd = 0,
    },
    .pid.dt = DT,
  },

  .pidZ = {
    .init = {
      .kp = 0.5f,
      .ki = 0.25f,
      .kd = 0,
    },
    .pid.dt = DT,
  },

  .thrustBase = 36000,
  .thrustMin  = 20000,

  .velFFGainX = 1,
  .velFFGainY = 1,
  .velFFGainZ = 1
};
#endif

void positionControllerInit()
{
  pidInit(&this.pidX.pid, this.pidX.setpoint, this.pidX.init.kp, this.pidX.init.ki, this.pidX.init.kd,
      this.pidX.pid.dt, POSITION_RATE, POSITION_LPF_CUTOFF_FREQ, POSITION_LPF_ENABLE);
  pidInit(&this.pidY.pid, this.pidY.setpoint, this.pidY.init.kp, this.pidY.init.ki, this.pidY.init.kd,
      this.pidY.pid.dt, POSITION_RATE, POSITION_LPF_CUTOFF_FREQ, POSITION_LPF_ENABLE);
  pidInit(&this.pidZ.pid, this.pidZ.setpoint, this.pidZ.init.kp, this.pidZ.init.ki, this.pidZ.init.kd,
      this.pidZ.pid.dt, POSITION_RATE, POSITION_LPF_CUTOFF_FREQ, POSITION_LPF_ENABLE);

  pidInit(&this.pidVX.pid, this.pidVX.setpoint, this.pidVX.init.kp, this.pidVX.init.ki, this.pidVX.init.kd,
      this.pidVX.pid.dt, POSITION_RATE, POSITION_LPF_CUTOFF_FREQ, POSITION_LPF_ENABLE);
  pidInit(&this.pidVY.pid, this.pidVY.setpoint, this.pidVY.init.kp, this.pidVY.init.ki, this.pidVY.init.kd,
      this.pidVY.pid.dt, POSITION_RATE, POSITION_LPF_CUTOFF_FREQ, POSITION_LPF_ENABLE);
  pidInit(&this.pidVZ.pid, this.pidVZ.setpoint, this.pidVZ.init.kp, this.pidVZ.init.ki, this.pidVZ.init.kd,
      this.pidVZ.pid.dt, POSITION_RATE, POSITION_LPF_CUTOFF_FREQ, POSITION_LPF_ENABLE);
}

static float runPid(float input, struct pidAxis_s *axis, float setpoint, float dt) {
  axis->setpoint = setpoint;

  pidSetDesired(&axis->pid, axis->setpoint);
  return pidUpdate(&axis->pid, input, true);
}

void positionController(float* thrust, attitude_t *attitude, setpoint_t *setpoint,
                                                             const state_t *state)
{
  this.pidX.pid.outputLimit = xyVelMax * velMaxOverhead;
  this.pidY.pid.outputLimit = xyVelMax * velMaxOverhead;
  // The ROS landing detector will prematurely trip if
  // this value is below 0.5
  this.pidZ.pid.outputLimit = fmaxf(zVelMax, 0.5f)  * velMaxOverhead;

  float cosyaw = cosf(state->attitude.yaw * (float)M_PI / 180.0f);
  float sinyaw = sinf(state->attitude.yaw * (float)M_PI / 180.0f);
  float bodyvx = setpoint->velocity.x;
  float bodyvy = setpoint->velocity.y;

  // X, Y
  if (setpoint->mode.x == modeAbs) {
    setpoint->velocity.x = (
      setpoint->velocity.x * this.velFFGainX +
      runPid(state->position.x, &this.pidX, setpoint->position.x, DT)
    );
    setpoint->velocity.x = constrain(
      setpoint->velocity.x,
      -this.pidX.pid.outputLimit,
      this.pidX.pid.outputLimit
    );
  } else if (setpoint->velocity_body) {
    setpoint->velocity.x = bodyvx * cosyaw - bodyvy * sinyaw;
  }
  if (setpoint->mode.y == modeAbs) {
    setpoint->velocity.y = (
      setpoint->velocity.y * this.velFFGainY +
      runPid(state->position.y, &this.pidY, setpoint->position.y, DT)
    );
    setpoint->velocity.y = constrain(
      setpoint->velocity.y,
      -this.pidY.pid.outputLimit,
      this.pidY.pid.outputLimit
    );
  } else if (setpoint->velocity_body) {
    setpoint->velocity.y = bodyvy * cosyaw + bodyvx * sinyaw;
  }
  if (setpoint->mode.z == modeAbs) {
    setpoint->velocity.z = (
      setpoint->velocity.z * this.velFFGainZ +
      runPid(state->position.z, &this.pidZ, setpoint->position.z, DT)
    );
    setpoint->velocity.z = constrain(
      setpoint->velocity.z,
      -this.pidZ.pid.outputLimit,
      this.pidZ.pid.outputLimit
    );
  }

  velocityController(thrust, attitude, setpoint, state);
}

void velocityController(float* thrust, attitude_t *attitude, setpoint_t *setpoint,
                                                             const state_t *state)
{
  this.pidVX.pid.outputLimit = rpLimit * rpLimitOverhead;
  this.pidVY.pid.outputLimit = rpLimit * rpLimitOverhead;
  // Set the output limit to the maximum thrust range
  this.pidVZ.pid.outputLimit = (UINT16_MAX / 2 / thrustScale);
  //this.pidVZ.pid.outputLimit = (this.thrustBase - this.thrustMin) / thrustScale;

  // Roll and Pitch
  float rollRaw  = runPid(state->velocity.x, &this.pidVX, setpoint->velocity.x, DT);
  float pitchRaw = runPid(state->velocity.y, &this.pidVY, setpoint->velocity.y, DT);

  float yawRad = state->attitude.yaw * (float)M_PI / 180;
  attitude->pitch = -(rollRaw  * cosf(yawRad)) - (pitchRaw * sinf(yawRad));
  attitude->roll  = -(pitchRaw * cosf(yawRad)) + (rollRaw  * sinf(yawRad));

  attitude->roll  = constrain(attitude->roll,  -rpLimit, rpLimit);
  attitude->pitch = constrain(attitude->pitch, -rpLimit, rpLimit);

  // Thrust
  float thrustRaw = runPid(state->velocity.z, &this.pidVZ, setpoint->velocity.z, DT);
  // Scale the thrust and add feed forward term
  *thrust = thrustRaw*thrustScale + this.thrustBase;
  // Check for minimum thrust
  if (*thrust < this.thrustMin) {
    *thrust = this.thrustMin;
  }
}

void positionControllerResetAllPID()
{
  pidReset(&this.pidX.pid);
  pidReset(&this.pidY.pid);
  pidReset(&this.pidZ.pid);
  pidReset(&this.pidVX.pid);
  pidReset(&this.pidVY.pid);
  pidReset(&this.pidVZ.pid);
}

/**
 * Log variables of the PID position controller
 * Note: rename to posCtrlPID ?
 */
LOG_GROUP_START(posCtl)

/**
 * @brief PID controller target desired velocity x [m/s]
 * Note: Same as stabilizer log
 */
LOG_ADD(LOG_FLOAT, targetVX, &this.pidVX.pid.desired)
/**
 * @brief PID controller target desired velocity y [m/s]
 * Note: Same as stabilizer log
 */
LOG_ADD(LOG_FLOAT, targetVY, &this.pidVY.pid.desired)
/**
 * @brief PID controller target desired velocity z [m/s]
 * Note: Same as stabilizer log
 */
LOG_ADD(LOG_FLOAT, targetVZ, &this.pidVZ.pid.desired)
/**
 * @brief PID controller target desired position x [m]
 * Note: Same as stabilizer log
 */
LOG_ADD(LOG_FLOAT, targetX, &this.pidX.pid.desired)
/**
 * @brief PID controller target desired position y [m]
 * Note: Same as stabilizer log
 */
LOG_ADD(LOG_FLOAT, targetY, &this.pidY.pid.desired)
/**
 * @brief PID controller target desired position z [m]
 * Note: Same as stabilizer log
 */
LOG_ADD(LOG_FLOAT, targetZ, &this.pidZ.pid.desired)

/**
 * @brief PID propertional output position x
 */
LOG_ADD(LOG_FLOAT, Xp, &this.pidX.pid.outP)
/**
 * @brief PID Intergral output position x
 */
LOG_ADD(LOG_FLOAT, Xi, &this.pidX.pid.outI)
/**
 * @brief PID Derivative output position x
 */
LOG_ADD(LOG_FLOAT, Xd, &this.pidX.pid.outD)

/**
 * @brief PID propertional output position y
 */
LOG_ADD(LOG_FLOAT, Yp, &this.pidY.pid.outP)
/**
 * @brief PID Intergral output position y
 */
LOG_ADD(LOG_FLOAT, Yi, &this.pidY.pid.outI)
/**
 * @brief PID Derivative output position y
 */
LOG_ADD(LOG_FLOAT, Yd, &this.pidY.pid.outD)

/**
 * @brief PID propertional output position z
 */
LOG_ADD(LOG_FLOAT, Zp, &this.pidZ.pid.outP)
/**
 * @brief PID Intergral output position z
 */
LOG_ADD(LOG_FLOAT, Zi, &this.pidZ.pid.outI)
/**
 * @brief PID derivative output position z
 */
LOG_ADD(LOG_FLOAT, Zd, &this.pidZ.pid.outD)

/**
 * @brief PID propertional output velocity x
 */
LOG_ADD(LOG_FLOAT, VXp, &this.pidVX.pid.outP)
/**
 * @brief PID intergral output velocity x
 */
LOG_ADD(LOG_FLOAT, VXi, &this.pidVX.pid.outI)
/**
 * @brief PID derivative output velocity x
 */
LOG_ADD(LOG_FLOAT, VXd, &this.pidVX.pid.outD)

/**
 * @brief PID propertional output velocity z
 */
LOG_ADD(LOG_FLOAT, VZp, &this.pidVZ.pid.outP)
/**
 * @brief PID intergral output velocity z
 */
LOG_ADD(LOG_FLOAT, VZi, &this.pidVZ.pid.outI)
/**
 * @brief PID intrgral output velocity z
 */
LOG_ADD(LOG_FLOAT, VZd, &this.pidVZ.pid.outD)

LOG_GROUP_STOP(posCtl)

/**
 * Tuning settings for the gains of the PID
 * controller for the velocity of the Crazyflie ¨
 * in the X, Y and Z direction in the body fixed
 * coordinate system.
 */
PARAM_GROUP_START(velCtlPid)
/**
 * @brief Propertional gain for the velocity PID in the body X direction
 */
PARAM_ADD(PARAM_FLOAT, vxKp, &this.pidVX.pid.kp)
/**
 * @brief Intergral gain for the velocity PID in the body X direction
 */
PARAM_ADD(PARAM_FLOAT, vxKi, &this.pidVX.pid.ki)
/**
 * @brief Derivative gain for the velocity PID in the body X direction
 */
PARAM_ADD(PARAM_FLOAT, vxKd, &this.pidVX.pid.kd)

/**
 * @brief Propertional gain for the velocity PID in the body Y direction
 */
PARAM_ADD(PARAM_FLOAT, vyKp, &this.pidVY.pid.kp)
/**
 * @brief Intergral gain for the velocity PID in the body Y direction
 */
PARAM_ADD(PARAM_FLOAT, vyKi, &this.pidVY.pid.ki)
/**
 * @brief Derivative gain for the velocity PID in the body Y direction
 */
PARAM_ADD(PARAM_FLOAT, vyKd, &this.pidVY.pid.kd)

/**
 * @brief Propertional gain for the velocity PID in the body Z direction
 */
PARAM_ADD(PARAM_FLOAT, vzKp, &this.pidVZ.pid.kp)
/**
 * @brief Intergral gain for the velocity PID in the body Z direction
 */
PARAM_ADD(PARAM_FLOAT, vzKi, &this.pidVZ.pid.ki)
/**
 * @brief Derivative gain for the velocity PID in the body Z direction
 */
PARAM_ADD(PARAM_FLOAT, vzKd, &this.pidVZ.pid.kd)

PARAM_GROUP_STOP(velCtlPid)

/**
 * Tuning settings for the gains of the PID
 * controller for the position of the Crazyflie ¨
 * in the X, Y and Z direction in the global
 * coordinate system.
 */
PARAM_GROUP_START(posCtlPid)
/**
 * @brief Propertional gain for the position PID in the global X direction
 */
PARAM_ADD(PARAM_FLOAT, xKp, &this.pidX.pid.kp)
/**
 * @brief Propertional gain for the position PID in the global X direction
 */
PARAM_ADD(PARAM_FLOAT, xKi, &this.pidX.pid.ki)
/**
 * @brief Derivative gain for the position PID in the global X direction
 */
PARAM_ADD(PARAM_FLOAT, xKd, &this.pidX.pid.kd)

/**
 * @brief Propertional gain for the position PID in the global Y direction
 */
PARAM_ADD(PARAM_FLOAT, yKp, &this.pidY.pid.kp)
/**
 * @brief Intergral gain for the position PID in the global Y direction
 */
PARAM_ADD(PARAM_FLOAT, yKi, &this.pidY.pid.ki)
/**
 * @brief Derivative gain for the position PID in the global Y direction
 */
PARAM_ADD(PARAM_FLOAT, yKd, &this.pidY.pid.kd)

/**
 * @brief Propertional gain for the position PID in the global Z direction
 */
PARAM_ADD(PARAM_FLOAT, zKp, &this.pidZ.pid.kp)
/**
 * @brief Intergral gain for the position PID in the global Z direction
 */
PARAM_ADD(PARAM_FLOAT, zKi, &this.pidZ.pid.ki)
/**
 * @brief Derivative gain for the position PID in the global Z direction
 */
PARAM_ADD(PARAM_FLOAT, zKd, &this.pidZ.pid.kd)

/**
 * @brief Approx. thrust needed for hover
 */
PARAM_ADD(PARAM_UINT16, thrustBase, &this.thrustBase)
/**
 * @brief Min. thrust value to output
 */
PARAM_ADD(PARAM_UINT16, thrustMin, &this.thrustMin)

<<<<<<< HEAD
PARAM_ADD(PARAM_FLOAT, velFFGainX, &this.velFFGainX)
PARAM_ADD(PARAM_FLOAT, velFFGainY, &this.velFFGainY)
PARAM_ADD(PARAM_FLOAT, velFFGainZ, &this.velFFGainZ)

=======
/**
 * @brief Roll/Pitch absolute limit
 */
>>>>>>> 8d541ef8
PARAM_ADD(PARAM_FLOAT, rpLimit,  &rpLimit)
/**
 * @brief Maximum X/Y velocity
 */
PARAM_ADD(PARAM_FLOAT, xyVelMax, &xyVelMax)
/**
 * @brief Maximum Z Velocity
 */
PARAM_ADD(PARAM_FLOAT, zVelMax,  &zVelMax)

PARAM_GROUP_STOP(posCtlPid)<|MERGE_RESOLUTION|>--- conflicted
+++ resolved
@@ -472,16 +472,22 @@
  */
 PARAM_ADD(PARAM_UINT16, thrustMin, &this.thrustMin)
 
-<<<<<<< HEAD
+/**
+ * @brief Velocity feed-forward gain for the global X direction
+ */
 PARAM_ADD(PARAM_FLOAT, velFFGainX, &this.velFFGainX)
+/**
+ * @brief Velocity feed-forward gain for the global Y direction
+ */
 PARAM_ADD(PARAM_FLOAT, velFFGainY, &this.velFFGainY)
+/**
+ * @brief Velocity feed-forward gain for the global Z direction
+ */
 PARAM_ADD(PARAM_FLOAT, velFFGainZ, &this.velFFGainZ)
 
-=======
 /**
  * @brief Roll/Pitch absolute limit
  */
->>>>>>> 8d541ef8
 PARAM_ADD(PARAM_FLOAT, rpLimit,  &rpLimit)
 /**
  * @brief Maximum X/Y velocity
