--- conflicted
+++ resolved
@@ -53,22 +53,13 @@
 This can be done by opening `power shell` as administrator and typing:
 
 ```
-<<<<<<< HEAD
-wsl --install
-=======
 $ wsl --install
->>>>>>> b747c1ea
 ```
 
 Then follow the [install instruction for Ubuntu 20.04](#debianubuntu) above to install the required build dependencies.
 
-<<<<<<< HEAD
-For [flashing](#flashing) you need to install Python and the client **on Windows**.
-When installing Python, the checkbox to add python to the Path should be checked and then the client can be installed with pip in a `powershell` or `cmd` window:
-=======
 For [flashing](#flashing) you need to install [Python](https://www.python.org/downloads/windows/) (=>version 3.7) and the [CFclient](https://github.com/bitcraze/crazyflie-clients-python) **on Windows**.
 When installing Python, the checkbox to add python to the Path should be checked and then the CFclient can be installed with pip in a `powershell` or `cmd` window:
->>>>>>> b747c1ea
 ```
 pip.exe install cfclient
 ```
