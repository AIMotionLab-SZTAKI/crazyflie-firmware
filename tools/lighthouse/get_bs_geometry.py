--- conflicted
+++ resolved
@@ -113,15 +113,9 @@
                     measurements[basestation]["count"]
 
     # Reorganize data to be used by the geometry functions
-<<<<<<< HEAD
-    sensor_sweeps = []
-    for bs in sorted(measurements):
-        sensor_sweeps.append([[0, 0], [0, 0], [0, 0], [0, 0]])
-=======
     sensor_sweeps = {}
     for bs in measurements:
         sensor_sweeps[bs] = ([[0, 0], [0, 0], [0, 0], [0, 0]])
->>>>>>> 425fde43
         for sensor in range(4):
             for axis in range(2):
                 sensor_sweeps[bs][sensor][axis] = \
@@ -313,13 +307,6 @@
     print(']')
     print('geo.valid =', is_valid)
 
-<<<<<<< HEAD
-
-class WriteMem:
-    def __init__(self, scf, bs1, bs2):
-        self.data_written = False
-=======
->>>>>>> 425fde43
 
 class WriteMem:
     def __init__(self, scf, bs, geo):
@@ -382,14 +369,8 @@
     sensor_sweeps_all = read_sensors(scf)
     print("Estimating position of base stations...")
 
-<<<<<<< HEAD
-    geometries = []
-    for bs in range(2):
-        print("Base station ", bs)
-=======
     geometries = {}
     for bs in sorted(sensor_sweeps_all.keys()):
->>>>>>> 425fde43
         sensor_sweeps = sensor_sweeps_all[bs]
         print("Base station ", bs)
         rvec_start, tvec_start = calc_initial_estimate(sensor_sweeps)
@@ -403,11 +384,7 @@
             print("Warning: could not find valid solution")
 
         print_geo(rotation_cf, position_cf, is_valid)
-<<<<<<< HEAD
-        geometries.append([rotation_cf, position_cf, is_valid])
-=======
         geometries[bs] = [rotation_cf, position_cf, is_valid]
->>>>>>> 425fde43
         print()
 
     if args.write:
